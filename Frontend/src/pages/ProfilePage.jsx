import React, { useEffect, useState } from "react";
import { motion } from "framer-motion";
import { User, Mail, Phone, MapPin, CreditCard, Shield, Calendar, Save, Edit, ArrowLeft } from "lucide-react";
import { Link, useNavigate } from "react-router-dom";
import { useAuthStore } from "../store/authStore";
import { toast } from "react-hot-toast";
import axios from "axios";
import { motion } from "framer-motion";
import { useAuthStore } from "../store/authStore";
import { toast } from "react-hot-toast";
import { Navbar } from "../components";

const API_BASE = import.meta.env.MODE === "development" 
  ? "http://localhost:5000/api/profile" 
  : "/api/profile";

const defaultProfile = {
  fullName: "",
  email: "",
  phone: "",
  address: "",
  accountNumber: "",
  ifscCode: "",
  aadhaarNumber: "",
  dob: "",
};

export default function ProfilePage() {
<<<<<<< HEAD
  const { user, updateProfile } = useAuthStore();
  const [profile, setProfile] = useState(defaultProfile);
  const [exists, setExists] = useState(false);
  const [loading, setLoading] = useState(true);
  const [formData, setFormData] = useState({
    name: user?.name || "",
    email: user?.email || "",
  });
  const [isEditing, setIsEditing] = useState(false);
=======
  const { user, logout } = useAuthStore();
  const [profile, setProfile] = useState(defaultProfile);
  const [exists, setExists] = useState(false);
  const [loading, setLoading] = useState(true);
  const [saving, setSaving] = useState(false);
  const [isEditing, setIsEditing] = useState(false);
  const navigate = useNavigate();
>>>>>>> 03dd6220

  useEffect(() => {
    const getProfile = async () => {
      if (!user?.email) {
        // Wait a bit for user data to load
        setTimeout(() => {
          if (!user?.email) {
            toast.error("Please login to access your profile");
            navigate("/login");
          }
        }, 1000);
        return;
      }

      try {
        setLoading(true);
        const res = await axios.get(`${API_BASE}?email=${user.email}`, {
          withCredentials: true
        });
        setProfile(res.data);
        setExists(true);
      } catch (error) {
        if (error.response?.status === 404) {
          // Profile doesn't exist, create with user email
          setProfile(prev => ({ ...prev, email: user.email }));
          setExists(false);
        } else {
          toast.error("Failed to load profile");
          console.error("Profile load error:", error);
        }
      } finally {
        setLoading(false);
      }
    };

    getProfile();
  }, [user, navigate]);

  const handleChange = (e) => {
    setProfile({ ...profile, [e.target.name]: e.target.value });
  };

  const handleSave = async (e) => {
    e.preventDefault();
    setSaving(true);
    
    try {
      await axios.post(API_BASE, profile, {
        withCredentials: true
      });
      setExists(true);
      setIsEditing(false);
      toast.success("Profile saved successfully!");
    } catch (err) {
      toast.error(err.response?.data?.message || "Error saving profile");
    } finally {
      setSaving(false);
    }
  };

  const handleUpdate = async (e) => {
    e.preventDefault();
    setSaving(true);
    
    try {
      await axios.put(API_BASE, profile, {
        withCredentials: true
      });
      setIsEditing(false);
      toast.success("Profile updated successfully!");
    } catch (err) {
      toast.error(err.response?.data?.message || "Error updating profile");
    } finally {
      setSaving(false);
    }
  };

  const handleLogout = () => {
    try {
      logout();
      toast.success("Logged out successfully!");
      navigate("/login");
    } catch (error) {
      console.error("Logout failed:", error);
      toast.error("Logout failed. Please try again.");
    }
  };

  const calculateCompletion = () => {
    let completion = 0;
    const requiredFields = [
      { name: "fullName", label: "Full Name" },
      { name: "email", label: "Email" },
      { name: "phone", label: "Phone Number" },
      { name: "address", label: "Address" },
      { name: "accountNumber", label: "Account Number" },
      { name: "ifscCode", label: "IFSC Code" },
      { name: "aadhaarNumber", label: "Aadhaar Number" },
      { name: "dob", label: "Date of Birth" },
    ];

    requiredFields.forEach(field => {
      if (profile[field.name] && profile[field.name].trim() !== "") {
        completion += 100 / requiredFields.length;
      }
    });
    return completion;
  };

  if (loading) {
    return (
      <div className="min-h-screen w-full bg-gradient-to-br from-blue-800 to-violet-900 flex items-center justify-center">
        <div className="text-white text-center">
          <div className="animate-spin rounded-full h-12 w-12 border-b-2 border-white mx-auto mb-4"></div>
          <p>Loading profile...</p>
        </div>
      </div>
    );
  }

  return (
<<<<<<< HEAD
    <div className="min-h-screen bg-gradient-to-br from-blue-800 to-violet-900">
      <Navbar />
      <div className="pt-20 flex items-center justify-center">
        <motion.div
          initial={{ opacity: 0, scale: 0.9 }}
          animate={{ opacity: 1, scale: 1 }}
          exit={{ opacity: 0, scale: 0.9 }}
          transition={{ duration: 0.5 }}
          className="max-w-lg w-full mx-auto p-8 bg-gray-900 bg-opacity-80 backdrop-filter backdrop-blur-lg rounded-xl shadow-2xl border border-gray-800"
        >
          <div className="profile-header">
            <div className="profile-img">
              <svg width="72" height="72" viewBox="0 0 72 72" fill="none">
                <circle cx="36" cy="36" r="36" fill="#EEE" />
                <ellipse cx="36" cy="33" rx="16" ry="15" fill="#BBB" />
                <ellipse cx="36" cy="62" rx="24" ry="14" fill="#CCC" />
              </svg>
            </div>
            <h2>Edit Profile</h2>
            <p className="profile-note">View and update your account details</p>
          </div>
          <form className="profile-form">
            <FormField label="Full Name" name="fullName" value={profile.fullName} onChange={handleChange} required />
            <FormField label="Email" name="email" type="email" value={profile.email} onChange={handleChange} required disabled={exists} />
            <FormField label="Phone" name="phone" value={profile.phone} onChange={handleChange} />
            <FormField label="Address" name="address" value={profile.address} onChange={handleChange} />
            <FormField label="Account Number" name="accountNumber" value={profile.accountNumber} onChange={handleChange} />
            <FormField label="IFSC Code" name="ifscCode" value={profile.ifscCode} onChange={handleChange} />
            <FormField label="Aadhaar Number" name="aadhaarNumber" value={profile.aadhaarNumber} onChange={handleChange} />
            <FormField label="Date of Birth" name="dob" type="date" value={profile.dob} onChange={handleChange} />
            {!exists ? (
              <button className="profile-btn" onClick={handleSave}>Save Profile</button>
            ) : (
              <button className="profile-btn" onClick={handleUpdate}>Update Profile</button>
            )}
          </form>
        </motion.div>
=======
    <div className="min-h-screen w-full bg-gradient-to-br from-blue-800 to-violet-900 text-white">
      {/* Header */}
      <div className="sticky top-0 z-50 bg-gray-800 bg-opacity-50 backdrop-blur-md border-b border-gray-600">
        <div className="max-w-4xl mx-auto px-4 sm:px-6 lg:px-8">
          <div className="flex justify-between items-center h-16">
            <div className="flex items-center gap-4">
              <Link
                to="/bankingpage"
                className="flex items-center gap-2 text-gray-300 hover:text-white transition"
              >
                <ArrowLeft className="w-5 h-5" />
                <span>Back to Banking</span>
              </Link>
            </div>
            <motion.button
              whileHover={{ scale: 1.05 }}
              whileTap={{ scale: 0.95 }}
              onClick={handleLogout}
              className="flex items-center gap-2 px-4 py-2 rounded border border-gray-600 bg-gray-800 bg-opacity-50 backdrop-filter backdrop-blur-xl hover:bg-gray-700 hover:border-gray-500 hover:text-red-400 font-semibold transition"
            >
              <span>Logout</span>
            </motion.button>
          </div>
        </div>
>>>>>>> 03dd6220
      </div>

      <div className="max-w-4xl mx-auto py-8 px-4 sm:px-6 lg:px-8">
        <motion.div
          initial={{ opacity: 0, y: 20 }}
          animate={{ opacity: 1, y: 0 }}
          transition={{ duration: 0.5 }}
          className="bg-gray-800 bg-opacity-50 backdrop-filter backdrop-blur-xl rounded-2xl shadow-2xl border border-gray-600 overflow-hidden"
        >
          {/* Profile Header */}
          <div className="p-8 border-b border-gray-600">
            <div className="flex items-center gap-6">
              <div className="w-20 h-20 bg-gradient-to-br from-blue-500 to-purple-600 rounded-full flex items-center justify-center">
                <User className="w-10 h-10 text-white" />
              </div>
              <div className="flex-1">
                <h1 className="text-3xl font-bold bg-gradient-to-r from-blue-400 to-violet-500 text-transparent bg-clip-text">
                  {profile.fullName || "Complete Your Profile"}
                </h1>
                <p className="text-gray-300 mt-1">
                  {profile.email || user?.email}
                </p>
                <p className="text-gray-400 text-sm mt-2">
                  {exists ? "Profile created" : "Profile not yet created"}
                </p>
                
                {/* Profile Completion Indicator */}
                {exists && (
                  <div className="mt-4">
                    <div className="flex items-center justify-between text-sm text-gray-400 mb-2">
                      <span>Profile Completion</span>
                      <span>{Math.round(calculateCompletion())}%</span>
                    </div>
                    <div className="w-full bg-gray-700 rounded-full h-2">
                      <div 
                        className="bg-gradient-to-r from-blue-500 to-violet-500 h-2 rounded-full transition-all duration-300"
                        style={{ width: `${calculateCompletion()}%` }}
                      ></div>
                    </div>
                  </div>
                )}
              </div>
              {exists && !isEditing && (
                <motion.button
                  whileHover={{ scale: 1.05 }}
                  whileTap={{ scale: 0.95 }}
                  onClick={() => setIsEditing(true)}
                  className="flex items-center gap-2 px-4 py-2 bg-blue-600 hover:bg-blue-700 rounded-lg transition"
                >
                  <Edit className="w-4 h-4" />
                  Edit Profile
                </motion.button>
              )}
            </div>
          </div>

          {/* Profile Form */}
          <form className="p-8" onSubmit={exists ? handleUpdate : handleSave}>
            <div className="grid grid-cols-1 md:grid-cols-2 gap-6">
              <FormField
                icon={User}
                label="Full Name"
                name="fullName"
                value={profile.fullName}
                onChange={handleChange}
                required
                disabled={!isEditing && exists}
              />
              
              <FormField
                icon={Mail}
                label="Email"
                name="email"
                type="email"
                value={profile.email}
                onChange={handleChange}
                required
                disabled={true} // Email should not be editable
              />
              
              <FormField
                icon={Phone}
                label="Phone Number"
                name="phone"
                value={profile.phone}
                onChange={handleChange}
                disabled={!isEditing && exists}
              />
              
              <FormField
                icon={Calendar}
                label="Date of Birth"
                name="dob"
                type="date"
                value={profile.dob}
                onChange={handleChange}
                disabled={!isEditing && exists}
              />
              
              <FormField
                icon={MapPin}
                label="Address"
                name="address"
                value={profile.address}
                onChange={handleChange}
                disabled={!isEditing && exists}
                fullWidth
              />
              
              <FormField
                icon={CreditCard}
                label="Account Number"
                name="accountNumber"
                value={profile.accountNumber}
                onChange={handleChange}
                disabled={!isEditing && exists}
              />
              
              <FormField
                icon={Shield}
                label="IFSC Code"
                name="ifscCode"
                value={profile.ifscCode}
                onChange={handleChange}
                disabled={!isEditing && exists}
              />
              
              <FormField
                icon={Shield}
                label="Aadhaar Number"
                name="aadhaarNumber"
                value={profile.aadhaarNumber}
                onChange={handleChange}
                disabled={!isEditing && exists}
              />
            </div>

            {/* Action Buttons */}
            <div className="flex gap-4 mt-8 pt-6 border-t border-gray-600">
              {isEditing && (
                <motion.button
                  type="button"
                  whileHover={{ scale: 1.02 }}
                  whileTap={{ scale: 0.98 }}
                  onClick={() => setIsEditing(false)}
                  className="px-6 py-3 border border-gray-600 rounded-lg hover:bg-gray-700 transition"
                >
                  Cancel
                </motion.button>
              )}
              
              <motion.button
                type="submit"
                whileHover={{ scale: 1.02 }}
                whileTap={{ scale: 0.98 }}
                disabled={saving}
                className="flex items-center gap-2 px-6 py-3 bg-gradient-to-r from-blue-500 to-violet-500 hover:from-blue-600 hover:to-violet-600 rounded-lg font-semibold transition disabled:opacity-50"
              >
                {saving ? (
                  <>
                    <div className="animate-spin rounded-full h-4 w-4 border-b-2 border-white"></div>
                    {exists ? "Updating..." : "Saving..."}
                  </>
                ) : (
                  <>
                    <Save className="w-4 h-4" />
                    {exists ? "Update Profile" : "Save Profile"}
                  </>
                )}
              </motion.button>
            </div>
          </form>
        </motion.div>
      </div>
    </div>
  );
}

function FormField({
  icon: Icon,
  label,
  type = "text",
  name,
  value,
  onChange,
  required = false,
  disabled = false,
  fullWidth = false,
}) {
  return (
    <div className={fullWidth ? "md:col-span-2" : ""}>
      <label className="flex items-center gap-2 text-sm font-medium text-gray-300 mb-2">
        <Icon className="w-4 h-4" />
        {label}
        {required && <span className="text-red-400">*</span>}
      </label>
      <input
        name={name}
        type={type}
        required={required}
        value={value}
        onChange={onChange}
        disabled={disabled}
        className="w-full px-4 py-3 border border-gray-600 rounded-lg bg-gray-700 bg-opacity-50 focus:bg-gray-600 text-white placeholder-gray-400 focus:outline-none focus:ring-2 focus:ring-blue-500 disabled:opacity-50 disabled:cursor-not-allowed"
        placeholder={`Enter ${label.toLowerCase()}`}
      />
    </div>
  );
}<|MERGE_RESOLUTION|>--- conflicted
+++ resolved
@@ -5,10 +5,6 @@
 import { useAuthStore } from "../store/authStore";
 import { toast } from "react-hot-toast";
 import axios from "axios";
-import { motion } from "framer-motion";
-import { useAuthStore } from "../store/authStore";
-import { toast } from "react-hot-toast";
-import { Navbar } from "../components";
 
 const API_BASE = import.meta.env.MODE === "development" 
   ? "http://localhost:5000/api/profile" 
@@ -26,17 +22,6 @@
 };
 
 export default function ProfilePage() {
-<<<<<<< HEAD
-  const { user, updateProfile } = useAuthStore();
-  const [profile, setProfile] = useState(defaultProfile);
-  const [exists, setExists] = useState(false);
-  const [loading, setLoading] = useState(true);
-  const [formData, setFormData] = useState({
-    name: user?.name || "",
-    email: user?.email || "",
-  });
-  const [isEditing, setIsEditing] = useState(false);
-=======
   const { user, logout } = useAuthStore();
   const [profile, setProfile] = useState(defaultProfile);
   const [exists, setExists] = useState(false);
@@ -44,7 +29,6 @@
   const [saving, setSaving] = useState(false);
   const [isEditing, setIsEditing] = useState(false);
   const navigate = useNavigate();
->>>>>>> 03dd6220
 
   useEffect(() => {
     const getProfile = async () => {
@@ -166,45 +150,6 @@
   }
 
   return (
-<<<<<<< HEAD
-    <div className="min-h-screen bg-gradient-to-br from-blue-800 to-violet-900">
-      <Navbar />
-      <div className="pt-20 flex items-center justify-center">
-        <motion.div
-          initial={{ opacity: 0, scale: 0.9 }}
-          animate={{ opacity: 1, scale: 1 }}
-          exit={{ opacity: 0, scale: 0.9 }}
-          transition={{ duration: 0.5 }}
-          className="max-w-lg w-full mx-auto p-8 bg-gray-900 bg-opacity-80 backdrop-filter backdrop-blur-lg rounded-xl shadow-2xl border border-gray-800"
-        >
-          <div className="profile-header">
-            <div className="profile-img">
-              <svg width="72" height="72" viewBox="0 0 72 72" fill="none">
-                <circle cx="36" cy="36" r="36" fill="#EEE" />
-                <ellipse cx="36" cy="33" rx="16" ry="15" fill="#BBB" />
-                <ellipse cx="36" cy="62" rx="24" ry="14" fill="#CCC" />
-              </svg>
-            </div>
-            <h2>Edit Profile</h2>
-            <p className="profile-note">View and update your account details</p>
-          </div>
-          <form className="profile-form">
-            <FormField label="Full Name" name="fullName" value={profile.fullName} onChange={handleChange} required />
-            <FormField label="Email" name="email" type="email" value={profile.email} onChange={handleChange} required disabled={exists} />
-            <FormField label="Phone" name="phone" value={profile.phone} onChange={handleChange} />
-            <FormField label="Address" name="address" value={profile.address} onChange={handleChange} />
-            <FormField label="Account Number" name="accountNumber" value={profile.accountNumber} onChange={handleChange} />
-            <FormField label="IFSC Code" name="ifscCode" value={profile.ifscCode} onChange={handleChange} />
-            <FormField label="Aadhaar Number" name="aadhaarNumber" value={profile.aadhaarNumber} onChange={handleChange} />
-            <FormField label="Date of Birth" name="dob" type="date" value={profile.dob} onChange={handleChange} />
-            {!exists ? (
-              <button className="profile-btn" onClick={handleSave}>Save Profile</button>
-            ) : (
-              <button className="profile-btn" onClick={handleUpdate}>Update Profile</button>
-            )}
-          </form>
-        </motion.div>
-=======
     <div className="min-h-screen w-full bg-gradient-to-br from-blue-800 to-violet-900 text-white">
       {/* Header */}
       <div className="sticky top-0 z-50 bg-gray-800 bg-opacity-50 backdrop-blur-md border-b border-gray-600">
@@ -229,7 +174,6 @@
             </motion.button>
           </div>
         </div>
->>>>>>> 03dd6220
       </div>
 
       <div className="max-w-4xl mx-auto py-8 px-4 sm:px-6 lg:px-8">
