--- conflicted
+++ resolved
@@ -13,12 +13,8 @@
 import { motion } from "framer-motion";
 import { useAuthStore } from "../store/authStore";
 import { toast } from "react-hot-toast";
-<<<<<<< HEAD
-import { Navbar } from "../components";
-=======
 import useContextData from "../hooks/useContextData";
 import { useNavigate } from "react-router-dom";
->>>>>>> 03dd6220
 
 const TransactionPage = () => {
   const [formData, setFormData] = useState({
@@ -40,13 +36,9 @@
   const [myAccountInfo, setMyAccountInfo] = useState(null);
   const [currentBalance, setCurrentBalance] = useState(null);
 
-<<<<<<< HEAD
-  const { user } = useAuthStore();
-=======
   const { logout } = useAuthStore();
   const { context, handleKeyDown } = useContextData();
   const navigate = useNavigate();
->>>>>>> 03dd6220
 
   useEffect(() => {
     const interval = setInterval(() => {
@@ -202,57 +194,17 @@
     }
   };
 
+  const handleLogout = () => {
+    try {
+      logout();
+      toast.success("Logged out successfully!");
+    } catch (error) {
+      console.error("Logout failed:", error);
+      toast.error("Logout failed. Please try again.");
+    }
+  };
+
   return (
-<<<<<<< HEAD
-    <div className="min-h-screen bg-gradient-to-br from-blue-50 to-indigo-100 flex items-center justify-center p-4 relative">
-      <Navbar />
-      <div className="pt-20 w-full">
-        <div className="max-w-6xl w-full grid lg:grid-cols-2 gap-8 items-center">
-          <div className="flex items-center justify-center text-black">
-            <div className="w-full max-w-md p-8 bg-white shadow-2xl rounded-3xl border border-gray-100 backdrop-blur-sm">
-              <div className="text-center mb-8">
-                <h2 className="text-3xl font-bold text-gray-800 mb-2">
-                  Make a Transaction
-                </h2>
-                <p className="text-gray-600">Fill in the details below</p>
-              </div>
-
-              {/* Blockchain toggle */}
-              <div className="flex items-center justify-between mb-4 text-sm text-gray-600">
-                <label
-                  htmlFor="useBlockchain"
-                  className="flex items-center gap-2"
-                >
-                  <ShieldCheck className="text-blue-500 w-5 h-5" />
-                  <span>Secure via Blockchain</span>
-                </label>
-                <input
-                  type="checkbox"
-                  checked={useBlockchain}
-                  onChange={() => setUseBlockchain(!useBlockchain)}
-                  className="form-checkbox h-5 w-5 text-blue-600"
-                />
-              </div>
-
-              <form onSubmit={handleSubmit} className="space-y-6">
-                <div>
-                  <label className="block text-sm font-medium text-gray-700 mb-2">
-                    Recipient Name{" "}
-                    <span className="text-red-500" title="Required">
-                      *
-                    </span>
-                  </label>
-                  <input
-                    type="text"
-                    name="recipient"
-                    value={formData.recipient}
-                    onChange={handleChange}
-                    required
-                    placeholder="e.g. Ramesh Kumar"
-                    className="w-full border border-gray-300 px-4 py-3 rounded-xl focus:outline-none focus:ring-2 focus:ring-blue-500 bg-gray-50 focus:bg-white"
-                  />
-                </div>
-=======
     <div className="min-h-screen bg-gradient-to-br from-blue-50 via-white to-purple-50 flex items-center justify-center overflow-auto">
       {/* Logout Button - Top Right */}
       <div className="absolute top-6 right-8 z-20">
@@ -343,69 +295,51 @@
                   </div>
                 )}
               </div>
->>>>>>> 03dd6220
-
-                <div>
-                  <label className="block text-sm font-medium text-gray-700 mb-2">
-                    Account Number <span className="text-red-500">*</span>
-                  </label>
-                  <input
-                    type="text"
-                    name="accountNumber"
-                    value={formData.accountNumber}
-                    onChange={handleChange}
-                    required
-                    placeholder="e.g. 1234567890"
-                    className="w-full border border-gray-300 px-4 py-3 rounded-xl focus:outline-none focus:ring-2 focus:ring-blue-500 bg-gray-50 focus:bg-white"
-                  />
-                </div>
-
-                <div>
-                  <label className="block text-sm font-medium text-gray-700 mb-2">
-                    IFSC Code <span className="text-red-500">*</span>
-                  </label>
-                  <input
-                    type="text"
-                    name="ifsc"
-                    value={formData.ifsc}
-                    onChange={handleChange}
-                    required
-                    placeholder="e.g. SBIN0001234"
-                    className="w-full border border-gray-300 px-4 py-3 rounded-xl uppercase focus:outline-none focus:ring-2 focus:ring-blue-500 bg-gray-50 focus:bg-white"
-                  />
-                </div>
-
-                <div>
-                  <label className="block text-sm font-medium text-gray-700 mb-2">
-                    Amount (₹) <span className="text-red-500">*</span>
-                  </label>
-                  <input
-                    type="number"
-                    name="amount"
-                    value={formData.amount}
-                    onChange={handleChange}
-                    required
-                    placeholder="e.g. 500"
-                    className="w-full border border-gray-300 px-4 py-3 rounded-xl focus:outline-none focus:ring-2 focus:ring-blue-500 bg-gray-50 focus:bg-white"
-                  />
-                </div>
-
-<<<<<<< HEAD
-                <div>
-                  <label className="block text-sm font-medium text-gray-700 mb-2">
-                    Purpose <span className="text-red-500">*</span>
-                  </label>
-                  <textarea
-                    name="purpose"
-                    value={formData.purpose}
-                    onChange={handleChange}
-                    required
-                    rows={3}
-                    placeholder="e.g. Bill Payment / Rent / Gift"
-                    className="w-full border border-gray-300 px-4 py-3 rounded-xl focus:outline-none focus:ring-2 focus:ring-blue-500 bg-gray-50 focus:bg-white resize-none"
-                  />
-                </div>
-=======
+
+              <div>
+                <label className="block text-sm font-medium text-gray-700 mb-2">
+                  Amount (₹) <span className="text-red-500">*</span>
+                </label>
+                <input
+                  type="number"
+                  name="amount"
+                  value={formData.amount}
+                  onChange={handleChange}
+                  required
+                  placeholder="e.g. 500"
+                  className="w-full border border-gray-300 px-4 py-3 rounded-xl focus:outline-none focus:ring-2 focus:ring-blue-500 bg-gray-50 focus:bg-white"
+                />
+              </div>
+
+              <div>
+                <label className="block text-sm font-medium text-gray-700 mb-2">
+                  Purpose <span className="text-red-500">*</span>
+                </label>
+                <textarea
+                  name="purpose"
+                  value={formData.purpose}
+                  onChange={handleChange}
+                  required
+                  rows={3}
+                  placeholder="e.g. Bill Payment / Rent / Gift"
+                  className="w-full border border-gray-300 px-4 py-3 rounded-xl focus:outline-none focus:ring-2 focus:ring-blue-500 bg-gray-50 focus:bg-white resize-none"
+                />
+              </div>
+
+              <div>
+                <label className="block text-sm font-medium text-gray-700 mb-2">
+                  Note (optional)
+                </label>
+                <input
+                  type="text"
+                  name="note"
+                  value={formData.note}
+                  onChange={handleChange}
+                  placeholder="Add a note (optional)"
+                  className="w-full border border-gray-300 px-4 py-3 rounded-xl focus:outline-none focus:ring-2 focus:ring-blue-500 bg-gray-50 focus:bg-white"
+                />
+              </div>
+
               <button
                 type="submit"
                 disabled={isSubmitting}
@@ -424,59 +358,26 @@
                 )}
               </button>
             </form>
->>>>>>> 03dd6220
-
-                <div>
-                  <label className="block text-sm font-medium text-gray-700 mb-2">
-                    Note (optional)
-                  </label>
-                  <input
-                    type="text"
-                    name="note"
-                    value={formData.note}
-                    onChange={handleChange}
-                    placeholder="Add a note (optional)"
-                    className="w-full border border-gray-300 px-4 py-3 rounded-xl focus:outline-none focus:ring-2 focus:ring-blue-500 bg-gray-50 focus:bg-white"
-                  />
+
+            {status && (
+              <div className="mt-6 flex flex-col space-y-3">
+                <div className="flex items-center justify-center text-green-600 gap-2 text-sm bg-green-50 py-3 px-4 rounded-xl border border-green-200">
+                  <CheckCircle className="w-5 h-5" />
+                  {status}
                 </div>
-
-                <button
-                  type="submit"
-                  className="w-full bg-gradient-to-r from-blue-600 to-purple-600 text-white py-4 rounded-xl text-lg font-semibold hover:from-blue-700 hover:to-purple-700 transition-all duration-300 shadow-lg hover:shadow-xl transform hover:-translate-y-1 flex items-center justify-center space-x-2"
-                >
-                  <Send className="w-5 h-5" />
-                  <span>Send Money</span>
-                </button>
-              </form>
-
-              {status && (
-                <div className="mt-6 flex flex-col space-y-3">
-                  <div className="flex items-center justify-center text-green-600 gap-2 text-sm bg-green-50 py-3 px-4 rounded-xl border border-green-200">
-                    <CheckCircle className="w-5 h-5" />
-                    {status}
-                  </div>
-                  {useBlockchain && txHash && (
-                    <div className="text-xs text-gray-800 break-all bg-gray-100 p-3 rounded-lg border border-gray-200">
-                      <div>
-                        <strong>Tx Hash:</strong> {txHash}
-                      </div>
-                      <div>
-                        <strong>Status:</strong> {chainStatus}
-                      </div>
-                    </div>
-                  )}
-                </div>
-              )}
-
-<<<<<<< HEAD
-              {error && (
-                <div className="mt-6 flex items-center justify-center text-red-600 gap-2 text-sm bg-red-50 py-3 px-4 rounded-xl border border-red-200">
-                  <XCircle className="w-5 h-5" />
-                  {error}
-                </div>
-              )}
-            </div>
-=======
+                {useBlockchain && txHash && (
+                  <div className="text-xs text-gray-800 break-all bg-gray-100 p-3 rounded-lg border border-gray-200">
+                    <div>
+                      <strong>Tx Hash:</strong> {txHash}
+                    </div>
+                    <div>
+                      <strong>Status:</strong> {chainStatus}
+                    </div>
+                  </div>
+                )}
+              </div>
+            )}
+
             {error && (
               <div className="mt-6 flex items-center justify-center text-red-600 gap-2 text-sm bg-red-50 py-3 px-4 rounded-xl border border-red-200">
                 <XCircle className="w-5 h-5" />
@@ -516,7 +417,6 @@
                 </p>
               </div>
             )}
->>>>>>> 03dd6220
           </div>
         </div>
       </div>
