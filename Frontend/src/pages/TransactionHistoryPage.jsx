import React, { useEffect, useState } from "react";
import axios from "axios";
import { useAuthStore } from "../store/authStore";
import { LogOut, Loader, CheckCircle, XCircle, Calendar, User, CreditCard, Building, Target, DollarSign } from "lucide-react";
import { motion } from "framer-motion";
import { formatDate } from "../utils/date";
import { toast } from "react-hot-toast";

const API_URL = import.meta.env.MODE === "development" ? "http://localhost:5000/api/transactions" : "/api/transactions";

export default function TransactionHistoryPage() {
  const { logout } = useAuthStore();
  const [transactions, setTransactions] = useState([]);
  const [loading, setLoading] = useState(true);
  const [error, setError] = useState(null);

  // Function to mask sensitive data (show only last 4 characters)
  const maskData = (data, type = 'default') => {
    if (!data) return '';
    
    if (type === 'account') {
      // For account number: show last 4 digits, mask the rest
      const length = data.length;
      if (length <= 4) return data;
      return 'X'.repeat(length - 4) + data.slice(-4);
    } else if (type === 'ifsc') {
      // For IFSC: show last 4 characters, mask the rest
      const length = data.length;
      if (length <= 4) return data;
      return 'X'.repeat(length - 4) + data.slice(-4);
    }
    
    return data;
  };

  useEffect(() => {
    const fetchTransactions = async () => {
      setLoading(true);
      setError(null);
      try {
<<<<<<< HEAD
        const res = await axios.get(API_URL, {
          withCredentials: true, // Include cookies in the request
        });
=======
        axios.defaults.withCredentials = true;
        const res = await axios.get(API_URL);
>>>>>>> 39368e13
        setTransactions(Array.isArray(res.data) ? res.data : []);
      } catch (err) {
        console.error('Error fetching transactions:', err);
        setError("Failed to fetch transactions");
        setTransactions([]);
      } finally {
        setLoading(false);
      }
    };
    fetchTransactions();
  }, []);

  const handleLogout = () => {
    try {
      logout();
      toast.success("Logged out successfully!");
    } catch (error) {
      console.error("Logout failed:", error);
      toast.error("Logout failed. Please try again.");
    }
  };

  const LoadingSkeleton = () => (
    <div className="bg-white rounded-2xl shadow p-6 space-y-4">
      {[...Array(5)].map((_, i) => (
        <div key={i} className="flex items-center space-x-4 animate-pulse">
          <div className="h-12 w-12 rounded-full bg-gray-200" />
          <div className="flex-1 space-y-2">
            <div className="h-4 w-2/3 bg-gray-200 rounded" />
            <div className="h-4 w-1/2 bg-gray-100 rounded" />
          </div>
          <div className="h-6 w-24 bg-gray-100 rounded" />
        </div>
      ))}
    </div>
  );

  const EmptyState = () => (
    <motion.div initial={{ opacity: 0, y: 20 }} animate={{ opacity: 1, y: 0 }} className="text-center py-16">
      <div className="mx-auto w-24 h-24 bg-gradient-to-br from-blue-100 to-purple-100 rounded-full flex items-center justify-center mb-6">
        <CheckCircle className="w-12 h-12 text-blue-600" />
      </div>
      <h3 className="text-xl font-semibold text-gray-900 mb-2">No transactions yet</h3>
      <p className="text-gray-500 max-w-sm mx-auto">
        Your transaction history will appear here once you start making transfers.
      </p>
    </motion.div>
  );

  const ErrorState = () => (
    <motion.div initial={{ opacity: 0, y: 20 }} animate={{ opacity: 1, y: 0 }} className="text-center py-16">
      <div className="mx-auto w-24 h-24 bg-red-100 rounded-full flex items-center justify-center mb-6">
        <XCircle className="w-12 h-12 text-red-600" />
      </div>
      <h3 className="text-xl font-semibold text-gray-900 mb-2">Failed to load transactions</h3>
      <p className="text-gray-500 mb-6">{error}</p>
      <button onClick={() => window.location.reload()} className="px-4 py-2 rounded border border-gray-300 bg-white hover:bg-gray-50 font-semibold text-gray-700 transition">Try Again</button>
    </motion.div>
  );

  const TransactionCard = ({ txn }) => (
    <motion.div
      initial={{ opacity: 0, y: 20 }}
      animate={{ opacity: 1, y: 0 }}
      whileHover={{ y: -2 }}
      className="md:hidden"
    >
      <div className="mb-4 bg-white rounded-2xl shadow hover:shadow-md transition-shadow">
        <div className="p-4">
          <div className="flex justify-between items-start mb-3">
            <div className="flex items-center space-x-2">
              <div className="w-10 h-10 bg-gradient-to-br from-blue-500 to-purple-600 rounded-full flex items-center justify-center">
                <User className="w-5 h-5 text-white" />
              </div>
              <div>
                <p className="font-semibold text-gray-900">{txn.recipient}</p>
                <p className="text-sm text-gray-500">{formatDate(txn.date)}</p>
              </div>
            </div>
            <span className={`inline-flex items-center px-2 py-1 rounded-full text-xs font-medium ${txn.status === "Success" ? "bg-green-100 text-green-700" : "bg-red-100 text-red-700"}`}>
              {txn.status === "Success" ? <CheckCircle className="w-3 h-3 mr-1" /> : <XCircle className="w-3 h-3 mr-1" />} {txn.status}
            </span>
          </div>
          <div className="grid grid-cols-2 gap-3 text-sm">
            <div className="flex items-center space-x-2">
              <CreditCard className="w-4 h-4 text-gray-400" />
              <span className="text-gray-600">Account: {maskData(txn.accountNumber, 'account')}</span>
            </div>
            <div className="flex items-center space-x-2">
              <Building className="w-4 h-4 text-gray-400" />
              <span className="text-gray-600">IFSC: {maskData(txn.ifsc, 'ifsc')}</span>
            </div>
            <div className="flex items-center space-x-2">
              <Target className="w-4 h-4 text-gray-400" />
              <span className="text-gray-600">{txn.purpose}</span>
            </div>
            <div className="flex items-center space-x-2">
              <DollarSign className="w-4 h-4 text-green-600" />
              <span className="font-semibold text-green-700">₹{txn.amount.toLocaleString()}</span>
            </div>
          </div>
        </div>
      </div>
    </motion.div>
  );

  return (
    <div className="min-h-screen bg-gradient-to-br from-slate-50 via-blue-50 to-indigo-100">
      {/* Header */}
      <div className="sticky top-0 z-50 bg-white/80 backdrop-blur-md border-b border-gray-200">
        <div className="max-w-7xl mx-auto px-4 sm:px-6 lg:px-8">
          <div className="flex justify-between items-center h-16">
            <div>
              <h1 className="text-2xl font-bold bg-gradient-to-r from-blue-600 to-purple-600 bg-clip-text text-transparent">
                Transaction History
              </h1>
            </div>
            <motion.div whileHover={{ scale: 1.05 }} whileTap={{ scale: 0.95 }}>
              <button
                onClick={handleLogout}
                className="flex items-center gap-2 px-4 py-2 rounded border border-gray-300 bg-white hover:bg-red-50 hover:border-red-200 hover:text-red-700 font-semibold text-gray-700 transition"
              >
                <LogOut className="w-4 h-4" />
                <span className="hidden sm:inline">Logout</span>
              </button>
            </motion.div>
          </div>
        </div>
      </div>

      <div className="max-w-7xl mx-auto py-8 px-4 sm:px-6 lg:px-8">
        {loading ? (
          <div className="space-y-6">
            <div className="flex items-center justify-center py-8">
              <Loader className="animate-spin w-6 h-6 text-blue-600 mr-3" />
              <span className="text-blue-600 font-medium">Loading transactions...</span>
            </div>
            <LoadingSkeleton />
          </div>
        ) : error ? (
          <ErrorState />
        ) : transactions.length === 0 ? (
          <EmptyState />
        ) : (
          <div className="space-y-6">
            {/* Stats Cards */}
            <div className="grid grid-cols-1 md:grid-cols-3 gap-6">
              <div className="bg-white rounded-2xl shadow p-6 flex items-center">
                <div className="p-2 bg-blue-100 rounded-lg">
                  <CreditCard className="w-6 h-6 text-blue-600" />
                </div>
                <div className="ml-4">
                  <p className="text-sm font-medium text-gray-600">Total Transactions</p>
                  <p className="text-2xl font-bold text-gray-900">{transactions.length}</p>
                </div>
              </div>
              <div className="bg-white rounded-2xl shadow p-6 flex items-center">
                <div className="p-2 bg-green-100 rounded-lg">
                  <CheckCircle className="w-6 h-6 text-green-600" />
                </div>
                <div className="ml-4">
                  <p className="text-sm font-medium text-gray-600">Successful</p>
                  <p className="text-2xl font-bold text-gray-900">{transactions.filter((t) => t.status === "Success").length}</p>
                </div>
              </div>
              <div className="bg-white rounded-2xl shadow p-6 flex items-center">
                <div className="p-2 bg-purple-100 rounded-lg">
                  <DollarSign className="w-6 h-6 text-purple-600" />
                </div>
                <div className="ml-4">
                  <p className="text-sm font-medium text-gray-600">Total Amount</p>
                  <p className="text-2xl font-bold text-gray-900">₹{transactions.reduce((sum, t) => sum + t.amount, 0).toLocaleString()}</p>
                </div>
              </div>
            </div>

            {/* Mobile Cards */}
            <div className="md:hidden space-y-4">
              {transactions.map((txn) => (
                <TransactionCard key={txn._id} txn={txn} />
              ))}
            </div>

            {/* Desktop Table */}
            <div className="hidden md:block bg-white rounded-2xl shadow overflow-x-auto">
              <div className="p-6 border-b flex items-center gap-2">
                <Calendar className="w-5 h-5" />
                <span className="font-semibold text-lg">Recent Transactions</span>
              </div>
              <table className="min-w-full divide-y divide-gray-200">
                <thead className="bg-blue-50">
                  <tr>
                    <th className="px-6 py-3 text-left text-xs font-semibold text-gray-700 uppercase tracking-wider">Date</th>
                    <th className="px-6 py-3 text-left text-xs font-semibold text-gray-700 uppercase tracking-wider">Recipient</th>
                    <th className="px-6 py-3 text-left text-xs font-semibold text-gray-700 uppercase tracking-wider">Account Number</th>
                    <th className="px-6 py-3 text-left text-xs font-semibold text-gray-700 uppercase tracking-wider">IFSC Code</th>
                    <th className="px-6 py-3 text-left text-xs font-semibold text-gray-700 uppercase tracking-wider">Purpose</th>
                    <th className="px-6 py-3 text-right text-xs font-semibold text-gray-700 uppercase tracking-wider">Amount</th>
                    <th className="px-6 py-3 text-left text-xs font-semibold text-gray-700 uppercase tracking-wider">Status</th>
                  </tr>
                </thead>
                <tbody className="bg-white divide-y divide-gray-100">
                  {transactions.map((txn) => (
                    <tr key={txn._id} className="hover:bg-gray-50/50 transition-colors">
                      <td className="px-6 py-4 whitespace-nowrap text-sm text-gray-700">{formatDate(txn.date)}</td>
                      <td className="px-6 py-4 whitespace-nowrap text-sm text-gray-700">
                        <div className="flex items-center space-x-2">
                          <div className="w-8 h-8 bg-gradient-to-br from-blue-500 to-purple-600 rounded-full flex items-center justify-center">
                            <User className="w-4 h-4 text-white" />
                          </div>
                          <span>{txn.recipient}</span>
                        </div>
                      </td>
                      <td className="px-6 py-4 whitespace-nowrap font-mono text-sm text-black">{maskData(txn.accountNumber, 'account')}</td>
                      <td className="px-6 py-4 whitespace-nowrap font-mono text-sm text-black">{maskData(txn.ifsc, 'ifsc')}</td>
                      <td className="px-6 py-4 whitespace-nowrap text-sm text-black">{txn.purpose}</td>
                      <td className="px-6 py-4 whitespace-nowrap text-right font-semibold text-green-700">₹{txn.amount.toLocaleString()}</td>
                      <td className="px-6 py-4 whitespace-nowrap text-sm">
                        <span className={`inline-flex items-center px-2 py-1 rounded-full text-xs font-medium ${txn.status === "Success" ? "bg-green-100 text-green-700" : "bg-red-100 text-red-700"}`}>
                          {txn.status === "Success" ? <CheckCircle className="w-3 h-3 mr-1" /> : <XCircle className="w-3 h-3 mr-1" />} {txn.status}
                        </span>
                      </td>
                    </tr>
                  ))}
                </tbody>
              </table>
            </div>
          </div>
        )}
      </div>
    </div>
  );
}<|MERGE_RESOLUTION|>--- conflicted
+++ resolved
@@ -14,41 +14,15 @@
   const [loading, setLoading] = useState(true);
   const [error, setError] = useState(null);
 
-  // Function to mask sensitive data (show only last 4 characters)
-  const maskData = (data, type = 'default') => {
-    if (!data) return '';
-    
-    if (type === 'account') {
-      // For account number: show last 4 digits, mask the rest
-      const length = data.length;
-      if (length <= 4) return data;
-      return 'X'.repeat(length - 4) + data.slice(-4);
-    } else if (type === 'ifsc') {
-      // For IFSC: show last 4 characters, mask the rest
-      const length = data.length;
-      if (length <= 4) return data;
-      return 'X'.repeat(length - 4) + data.slice(-4);
-    }
-    
-    return data;
-  };
-
   useEffect(() => {
     const fetchTransactions = async () => {
       setLoading(true);
       setError(null);
       try {
-<<<<<<< HEAD
-        const res = await axios.get(API_URL, {
-          withCredentials: true, // Include cookies in the request
-        });
-=======
         axios.defaults.withCredentials = true;
         const res = await axios.get(API_URL);
->>>>>>> 39368e13
         setTransactions(Array.isArray(res.data) ? res.data : []);
       } catch (err) {
-        console.error('Error fetching transactions:', err);
         setError("Failed to fetch transactions");
         setTransactions([]);
       } finally {
@@ -69,15 +43,15 @@
   };
 
   const LoadingSkeleton = () => (
-    <div className="bg-white rounded-2xl shadow p-6 space-y-4">
+    <div className="bg-gray-800 bg-opacity-50 backdrop-filter backdrop-blur-xl rounded-2xl shadow p-6 space-y-4">
       {[...Array(5)].map((_, i) => (
         <div key={i} className="flex items-center space-x-4 animate-pulse">
-          <div className="h-12 w-12 rounded-full bg-gray-200" />
+          <div className="h-12 w-12 rounded-full bg-gray-600" />
           <div className="flex-1 space-y-2">
-            <div className="h-4 w-2/3 bg-gray-200 rounded" />
-            <div className="h-4 w-1/2 bg-gray-100 rounded" />
-          </div>
-          <div className="h-6 w-24 bg-gray-100 rounded" />
+            <div className="h-4 w-2/3 bg-gray-600 rounded" />
+            <div className="h-4 w-1/2 bg-gray-700 rounded" />
+          </div>
+          <div className="h-6 w-24 bg-gray-700 rounded" />
         </div>
       ))}
     </div>
@@ -85,11 +59,11 @@
 
   const EmptyState = () => (
     <motion.div initial={{ opacity: 0, y: 20 }} animate={{ opacity: 1, y: 0 }} className="text-center py-16">
-      <div className="mx-auto w-24 h-24 bg-gradient-to-br from-blue-100 to-purple-100 rounded-full flex items-center justify-center mb-6">
-        <CheckCircle className="w-12 h-12 text-blue-600" />
-      </div>
-      <h3 className="text-xl font-semibold text-gray-900 mb-2">No transactions yet</h3>
-      <p className="text-gray-500 max-w-sm mx-auto">
+      <div className="mx-auto w-24 h-24 bg-gradient-to-br from-blue-500 to-purple-600 rounded-full flex items-center justify-center mb-6">
+        <CheckCircle className="w-12 h-12 text-white" />
+      </div>
+      <h3 className="text-xl font-semibold text-white mb-2">No transactions yet</h3>
+      <p className="text-gray-300 max-w-sm mx-auto">
         Your transaction history will appear here once you start making transfers.
       </p>
     </motion.div>
@@ -97,12 +71,12 @@
 
   const ErrorState = () => (
     <motion.div initial={{ opacity: 0, y: 20 }} animate={{ opacity: 1, y: 0 }} className="text-center py-16">
-      <div className="mx-auto w-24 h-24 bg-red-100 rounded-full flex items-center justify-center mb-6">
-        <XCircle className="w-12 h-12 text-red-600" />
-      </div>
-      <h3 className="text-xl font-semibold text-gray-900 mb-2">Failed to load transactions</h3>
-      <p className="text-gray-500 mb-6">{error}</p>
-      <button onClick={() => window.location.reload()} className="px-4 py-2 rounded border border-gray-300 bg-white hover:bg-gray-50 font-semibold text-gray-700 transition">Try Again</button>
+      <div className="mx-auto w-24 h-24 bg-red-500 rounded-full flex items-center justify-center mb-6">
+        <XCircle className="w-12 h-12 text-white" />
+      </div>
+      <h3 className="text-xl font-semibold text-white mb-2">Failed to load transactions</h3>
+      <p className="text-gray-300 mb-6">{error}</p>
+      <button onClick={() => window.location.reload()} className="px-4 py-2 rounded border border-gray-600 bg-gray-800 bg-opacity-50 backdrop-filter backdrop-blur-xl hover:bg-gray-700 font-semibold text-white transition">Try Again</button>
     </motion.div>
   );
 
@@ -113,7 +87,7 @@
       whileHover={{ y: -2 }}
       className="md:hidden"
     >
-      <div className="mb-4 bg-white rounded-2xl shadow hover:shadow-md transition-shadow">
+      <div className="mb-4  bg-gray-800 bg-opacity-50 backdrop-filter backdrop-blur-xl rounded-2xl shadow hover:shadow-md transition-shadow border border-gray-600">
         <div className="p-4">
           <div className="flex justify-between items-start mb-3">
             <div className="flex items-center space-x-2">
@@ -121,30 +95,30 @@
                 <User className="w-5 h-5 text-white" />
               </div>
               <div>
-                <p className="font-semibold text-gray-900">{txn.recipient}</p>
-                <p className="text-sm text-gray-500">{formatDate(txn.date)}</p>
+                <p className="font-semibold text-white">{txn.recipient}</p>
+                <p className="text-sm text-gray-300">{formatDate(txn.date)}</p>
               </div>
             </div>
-            <span className={`inline-flex items-center px-2 py-1 rounded-full text-xs font-medium ${txn.status === "Success" ? "bg-green-100 text-green-700" : "bg-red-100 text-red-700"}`}>
+            <span className={`inline-flex items-center px-2 py-1 rounded-full text-xs font-medium ${txn.status === "Success" ? "bg-green-900 bg-opacity-50 text-green-400 border border-green-600" : "bg-red-900 bg-opacity-50 text-red-400 border border-red-600"}`}>
               {txn.status === "Success" ? <CheckCircle className="w-3 h-3 mr-1" /> : <XCircle className="w-3 h-3 mr-1" />} {txn.status}
             </span>
           </div>
           <div className="grid grid-cols-2 gap-3 text-sm">
             <div className="flex items-center space-x-2">
               <CreditCard className="w-4 h-4 text-gray-400" />
-              <span className="text-gray-600">Account: {maskData(txn.accountNumber, 'account')}</span>
+              <span className="text-gray-300">Account: {txn.accountNumber}</span>
             </div>
             <div className="flex items-center space-x-2">
               <Building className="w-4 h-4 text-gray-400" />
-              <span className="text-gray-600">IFSC: {maskData(txn.ifsc, 'ifsc')}</span>
+              <span className="text-gray-300">IFSC: {txn.ifsc}</span>
             </div>
             <div className="flex items-center space-x-2">
               <Target className="w-4 h-4 text-gray-400" />
-              <span className="text-gray-600">{txn.purpose}</span>
-            </div>
-            <div className="flex items-center space-x-2">
-              <DollarSign className="w-4 h-4 text-green-600" />
-              <span className="font-semibold text-green-700">₹{txn.amount.toLocaleString()}</span>
+              <span className="text-gray-300">{txn.purpose}</span>
+            </div>
+            <div className="flex items-center space-x-2">
+              <DollarSign className="w-4 h-4 text-green-400" />
+              <span className="font-semibold text-green-400">₹{txn.amount.toLocaleString()}</span>
             </div>
           </div>
         </div>
@@ -153,20 +127,20 @@
   );
 
   return (
-    <div className="min-h-screen bg-gradient-to-br from-slate-50 via-blue-50 to-indigo-100">
+    <div className="min-h-screen bg-gradient-to-br from-blue-800 to-violet-900 text-white">
       {/* Header */}
-      <div className="sticky top-0 z-50 bg-white/80 backdrop-blur-md border-b border-gray-200">
+      <div className="sticky top-0 z-50 bg-gray-800 bg-opacity-50 backdrop-blur-md border-b border-gray-600">
         <div className="max-w-7xl mx-auto px-4 sm:px-6 lg:px-8">
           <div className="flex justify-between items-center h-16">
             <div>
-              <h1 className="text-2xl font-bold bg-gradient-to-r from-blue-600 to-purple-600 bg-clip-text text-transparent">
+              <h1 className="text-2xl font-bold bg-gradient-to-r from-blue-400 to-violet-500 text-transparent bg-clip-text">
                 Transaction History
               </h1>
             </div>
             <motion.div whileHover={{ scale: 1.05 }} whileTap={{ scale: 0.95 }}>
               <button
                 onClick={handleLogout}
-                className="flex items-center gap-2 px-4 py-2 rounded border border-gray-300 bg-white hover:bg-red-50 hover:border-red-200 hover:text-red-700 font-semibold text-gray-700 transition"
+                className="flex items-center gap-2 px-4 py-2 rounded border border-gray-600 bg-gray-800 bg-opacity-50 backdrop-filter backdrop-blur-xl hover:bg-gray-700 hover:border-gray-500 hover:text-red-400 font-semibold text-white transition"
               >
                 <LogOut className="w-4 h-4" />
                 <span className="hidden sm:inline">Logout</span>
@@ -180,8 +154,8 @@
         {loading ? (
           <div className="space-y-6">
             <div className="flex items-center justify-center py-8">
-              <Loader className="animate-spin w-6 h-6 text-blue-600 mr-3" />
-              <span className="text-blue-600 font-medium">Loading transactions...</span>
+              <Loader className="animate-spin w-6 h-6 text-blue-400 mr-3" />
+              <span className="text-blue-400 font-medium">Loading transactions...</span>
             </div>
             <LoadingSkeleton />
           </div>
@@ -193,33 +167,47 @@
           <div className="space-y-6">
             {/* Stats Cards */}
             <div className="grid grid-cols-1 md:grid-cols-3 gap-6">
-              <div className="bg-white rounded-2xl shadow p-6 flex items-center">
-                <div className="p-2 bg-blue-100 rounded-lg">
-                  <CreditCard className="w-6 h-6 text-blue-600" />
+              <motion.div 
+                initial={{ opacity: 0, y: 20 }}
+                animate={{ opacity: 1, y: 0 }}
+                className="bg-gray-800 bg-opacity-50 backdrop-filter backdrop-blur-xl rounded-2xl shadow p-6 flex items-center border border-gray-600"
+              >
+                <div className="p-2 bg-blue-500 rounded-lg">
+                  <CreditCard className="w-6 h-6 text-white" />
                 </div>
                 <div className="ml-4">
-                  <p className="text-sm font-medium text-gray-600">Total Transactions</p>
-                  <p className="text-2xl font-bold text-gray-900">{transactions.length}</p>
-                </div>
-              </div>
-              <div className="bg-white rounded-2xl shadow p-6 flex items-center">
-                <div className="p-2 bg-green-100 rounded-lg">
-                  <CheckCircle className="w-6 h-6 text-green-600" />
+                  <p className="text-sm font-medium text-gray-300">Total Transactions</p>
+                  <p className="text-2xl font-bold text-white">{transactions.length}</p>
+                </div>
+              </motion.div>
+              <motion.div 
+                initial={{ opacity: 0, y: 20 }}
+                animate={{ opacity: 1, y: 0 }}
+                transition={{ delay: 0.1 }}
+                className="bg-gray-800 bg-opacity-50 backdrop-filter backdrop-blur-xl rounded-2xl shadow p-6 flex items-center border border-gray-600"
+              >
+                <div className="p-2 bg-green-500 rounded-lg">
+                  <CheckCircle className="w-6 h-6 text-white" />
                 </div>
                 <div className="ml-4">
-                  <p className="text-sm font-medium text-gray-600">Successful</p>
-                  <p className="text-2xl font-bold text-gray-900">{transactions.filter((t) => t.status === "Success").length}</p>
-                </div>
-              </div>
-              <div className="bg-white rounded-2xl shadow p-6 flex items-center">
-                <div className="p-2 bg-purple-100 rounded-lg">
-                  <DollarSign className="w-6 h-6 text-purple-600" />
+                  <p className="text-sm font-medium text-gray-300">Successful</p>
+                  <p className="text-2xl font-bold text-white">{transactions.filter((t) => t.status === "Success").length}</p>
+                </div>
+              </motion.div>
+              <motion.div 
+                initial={{ opacity: 0, y: 20 }}
+                animate={{ opacity: 1, y: 0 }}
+                transition={{ delay: 0.2 }}
+                className="bg-gray-800 bg-opacity-50 backdrop-filter backdrop-blur-xl rounded-2xl shadow p-6 flex items-center border border-gray-600"
+              >
+                <div className="p-2 bg-purple-500 rounded-lg">
+                  <DollarSign className="w-6 h-6 text-white" />
                 </div>
                 <div className="ml-4">
-                  <p className="text-sm font-medium text-gray-600">Total Amount</p>
-                  <p className="text-2xl font-bold text-gray-900">₹{transactions.reduce((sum, t) => sum + t.amount, 0).toLocaleString()}</p>
-                </div>
-              </div>
+                  <p className="text-sm font-medium text-gray-300">Total Amount</p>
+                  <p className="text-2xl font-bold text-white">₹{transactions.reduce((sum, t) => sum + t.amount, 0).toLocaleString()}</p>
+                </div>
+              </motion.div>
             </div>
 
             {/* Mobile Cards */}
@@ -230,28 +218,33 @@
             </div>
 
             {/* Desktop Table */}
-            <div className="hidden md:block bg-white rounded-2xl shadow overflow-x-auto">
-              <div className="p-6 border-b flex items-center gap-2">
+            <motion.div 
+              initial={{ opacity: 0, y: 20 }}
+              animate={{ opacity: 1, y: 0 }}
+              transition={{ delay: 0.3 }}
+              className="hidden md:block bg-gray-800 bg-opacity-50 backdrop-filter backdrop-blur-xl rounded-2xl shadow overflow-x-auto border border-gray-600"
+            >
+              <div className="p-6 border-b border-gray-600 flex items-center gap-2">
                 <Calendar className="w-5 h-5" />
                 <span className="font-semibold text-lg">Recent Transactions</span>
               </div>
-              <table className="min-w-full divide-y divide-gray-200">
-                <thead className="bg-blue-50">
+              <table className="min-w-full divide-y divide-gray-600">
+                <thead className="bg-gray-700 bg-opacity-50">
                   <tr>
-                    <th className="px-6 py-3 text-left text-xs font-semibold text-gray-700 uppercase tracking-wider">Date</th>
-                    <th className="px-6 py-3 text-left text-xs font-semibold text-gray-700 uppercase tracking-wider">Recipient</th>
-                    <th className="px-6 py-3 text-left text-xs font-semibold text-gray-700 uppercase tracking-wider">Account Number</th>
-                    <th className="px-6 py-3 text-left text-xs font-semibold text-gray-700 uppercase tracking-wider">IFSC Code</th>
-                    <th className="px-6 py-3 text-left text-xs font-semibold text-gray-700 uppercase tracking-wider">Purpose</th>
-                    <th className="px-6 py-3 text-right text-xs font-semibold text-gray-700 uppercase tracking-wider">Amount</th>
-                    <th className="px-6 py-3 text-left text-xs font-semibold text-gray-700 uppercase tracking-wider">Status</th>
+                    <th className="px-6 py-3 text-left text-xs font-semibold text-gray-300 uppercase tracking-wider">Date</th>
+                    <th className="px-6 py-3 text-left text-xs font-semibold text-gray-300 uppercase tracking-wider">Recipient</th>
+                    <th className="px-6 py-3 text-left text-xs font-semibold text-gray-300 uppercase tracking-wider">Account Number</th>
+                    <th className="px-6 py-3 text-left text-xs font-semibold text-gray-300 uppercase tracking-wider">IFSC Code</th>
+                    <th className="px-6 py-3 text-left text-xs font-semibold text-gray-300 uppercase tracking-wider">Purpose</th>
+                    <th className="px-6 py-3 text-right text-xs font-semibold text-gray-300 uppercase tracking-wider">Amount</th>
+                    <th className="px-6 py-3 text-left text-xs font-semibold text-gray-300 uppercase tracking-wider">Status</th>
                   </tr>
                 </thead>
-                <tbody className="bg-white divide-y divide-gray-100">
+                <tbody className="bg-transparent divide-y divide-gray-600">
                   {transactions.map((txn) => (
-                    <tr key={txn._id} className="hover:bg-gray-50/50 transition-colors">
-                      <td className="px-6 py-4 whitespace-nowrap text-sm text-gray-700">{formatDate(txn.date)}</td>
-                      <td className="px-6 py-4 whitespace-nowrap text-sm text-gray-700">
+                    <tr key={txn._id} className="hover:bg-gray-700 hover:bg-opacity-30 transition-colors">
+                      <td className="px-6 py-4 whitespace-nowrap text-sm text-gray-300">{formatDate(txn.date)}</td>
+                      <td className="px-6 py-4 whitespace-nowrap text-sm text-gray-300">
                         <div className="flex items-center space-x-2">
                           <div className="w-8 h-8 bg-gradient-to-br from-blue-500 to-purple-600 rounded-full flex items-center justify-center">
                             <User className="w-4 h-4 text-white" />
@@ -259,12 +252,12 @@
                           <span>{txn.recipient}</span>
                         </div>
                       </td>
-                      <td className="px-6 py-4 whitespace-nowrap font-mono text-sm text-black">{maskData(txn.accountNumber, 'account')}</td>
-                      <td className="px-6 py-4 whitespace-nowrap font-mono text-sm text-black">{maskData(txn.ifsc, 'ifsc')}</td>
-                      <td className="px-6 py-4 whitespace-nowrap text-sm text-black">{txn.purpose}</td>
-                      <td className="px-6 py-4 whitespace-nowrap text-right font-semibold text-green-700">₹{txn.amount.toLocaleString()}</td>
+                      <td className="px-6 py-4 whitespace-nowrap font-mono text-sm text-gray-300">{txn.accountNumber}</td>
+                      <td className="px-6 py-4 whitespace-nowrap font-mono text-sm text-gray-300">{txn.ifsc}</td>
+                      <td className="px-6 py-4 whitespace-nowrap text-sm text-gray-300">{txn.purpose}</td>
+                      <td className="px-6 py-4 whitespace-nowrap text-right font-semibold text-green-400">₹{txn.amount.toLocaleString()}</td>
                       <td className="px-6 py-4 whitespace-nowrap text-sm">
-                        <span className={`inline-flex items-center px-2 py-1 rounded-full text-xs font-medium ${txn.status === "Success" ? "bg-green-100 text-green-700" : "bg-red-100 text-red-700"}`}>
+                        <span className={`inline-flex items-center px-2 py-1 rounded-full text-xs font-medium ${txn.status === "Success" ? "bg-green-900 bg-opacity-50 text-green-400 border border-green-600" : "bg-red-900 bg-opacity-50 text-red-400 border border-red-600"}`}>
                           {txn.status === "Success" ? <CheckCircle className="w-3 h-3 mr-1" /> : <XCircle className="w-3 h-3 mr-1" />} {txn.status}
                         </span>
                       </td>
@@ -272,7 +265,7 @@
                   ))}
                 </tbody>
               </table>
-            </div>
+            </motion.div>
           </div>
         )}
       </div>
