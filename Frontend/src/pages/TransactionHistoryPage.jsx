import React, { useEffect, useState } from "react";
import axios from "axios";
import { useAuthStore } from "../store/authStore";
import { LogOut, Loader, CheckCircle, XCircle, Calendar, User, CreditCard, Building, Target, DollarSign } from "lucide-react";
import { motion } from "framer-motion";
import { formatDate } from "../utils/date";
import { toast } from "react-hot-toast";
import { Navbar } from "../components";

const API_URL = import.meta.env.MODE === "development" ? "http://localhost:5000/api/transactions" : "/api/transactions";

export default function TransactionHistoryPage() {
  const { logout } = useAuthStore();
  const [transactions, setTransactions] = useState([]);
  const [loading, setLoading] = useState(true);
  const [error, setError] = useState(null);

  useEffect(() => {
    const fetchTransactions = async () => {
      setLoading(true);
      setError(null);
      try {
        axios.defaults.withCredentials = true;
        const res = await axios.get(API_URL);
        setTransactions(Array.isArray(res.data) ? res.data : []);
      } catch (err) {
        setError("Failed to fetch transactions");
        setTransactions([]);
      } finally {
        setLoading(false);
      }
    };
    fetchTransactions();
  }, []);

  const LoadingSkeleton = () => (
    <div className="bg-gray-800 bg-opacity-50 backdrop-filter backdrop-blur-xl rounded-2xl shadow p-6 space-y-4">
      {[...Array(5)].map((_, i) => (
        <div key={i} className="flex items-center space-x-4 animate-pulse">
          <div className="h-12 w-12 rounded-full bg-gray-600" />
          <div className="flex-1 space-y-2">
            <div className="h-4 w-2/3 bg-gray-600 rounded" />
            <div className="h-4 w-1/2 bg-gray-700 rounded" />
          </div>
          <div className="h-6 w-24 bg-gray-700 rounded" />
        </div>
      ))}
    </div>
  );

  const EmptyState = () => (
    <motion.div initial={{ opacity: 0, y: 20 }} animate={{ opacity: 1, y: 0 }} className="text-center py-16">
      <div className="mx-auto w-24 h-24 bg-gradient-to-br from-blue-500 to-purple-600 rounded-full flex items-center justify-center mb-6">
        <CheckCircle className="w-12 h-12 text-white" />
      </div>
      <h3 className="text-xl font-semibold text-white mb-2">No transactions yet</h3>
      <p className="text-gray-300 max-w-sm mx-auto">
        Your transaction history will appear here once you start making transfers.
      </p>
    </motion.div>
  );

  const ErrorState = () => (
    <motion.div initial={{ opacity: 0, y: 20 }} animate={{ opacity: 1, y: 0 }} className="text-center py-16">
      <div className="mx-auto w-24 h-24 bg-red-500 rounded-full flex items-center justify-center mb-6">
        <XCircle className="w-12 h-12 text-white" />
      </div>
      <h3 className="text-xl font-semibold text-white mb-2">Failed to load transactions</h3>
      <p className="text-gray-300 mb-6">{error}</p>
      <button onClick={() => window.location.reload()} className="px-4 py-2 rounded border border-gray-600 bg-gray-800 bg-opacity-50 backdrop-filter backdrop-blur-xl hover:bg-gray-700 font-semibold text-white transition">Try Again</button>
    </motion.div>
  );

  const TransactionCard = ({ txn }) => (
    <motion.div
      initial={{ opacity: 0, y: 20 }}
      animate={{ opacity: 1, y: 0 }}
      whileHover={{ y: -2 }}
      className="md:hidden"
    >
      <div className="mb-4  bg-gray-800 bg-opacity-50 backdrop-filter backdrop-blur-xl rounded-2xl shadow hover:shadow-md transition-shadow border border-gray-600">
        <div className="p-4">
          <div className="flex justify-between items-start mb-3">
            <div className="flex items-center space-x-2">
              <div className="w-10 h-10 bg-gradient-to-br from-blue-500 to-purple-600 rounded-full flex items-center justify-center">
                <User className="w-5 h-5 text-white" />
              </div>
              <div>
                <p className="font-semibold text-white">{txn.recipient}</p>
                <p className="text-sm text-gray-300">{formatDate(txn.date)}</p>
              </div>
            </div>
            <span className={`inline-flex items-center px-2 py-1 rounded-full text-xs font-medium ${
              txn.status.includes("Success (No Blockchain)") 
                ? "bg-yellow-900 bg-opacity-50 text-yellow-400 border border-yellow-600" 
                : txn.status.includes("Success") 
                  ? "bg-green-900 bg-opacity-50 text-green-400 border border-green-600" 
                  : "bg-red-900 bg-opacity-50 text-red-400 border border-red-600"
            }`}>
              {txn.status.includes("Success") ? <CheckCircle className="w-3 h-3 mr-1" /> : <XCircle className="w-3 h-3 mr-1" />} {txn.status}
            </span>
          </div>
          <div className="grid grid-cols-2 gap-3 text-sm">
            <div className="flex items-center space-x-2">
              <CreditCard className="w-4 h-4 text-gray-400" />
              <span className="text-gray-300">Account: {txn.accountNumber}</span>
            </div>
            <div className="flex items-center space-x-2">
              <Building className="w-4 h-4 text-gray-400" />
              <span className="text-gray-300">IFSC: {txn.ifsc}</span>
            </div>
            <div className="flex items-center space-x-2">
              <Target className="w-4 h-4 text-gray-400" />
              <span className="text-gray-300">{txn.purpose}</span>
            </div>
            <div className="flex items-center space-x-2">
              <DollarSign className="w-4 h-4 text-green-400" />
              <span className="font-semibold text-green-400">₹{txn.amount.toLocaleString()}</span>
            </div>
          </div>
        </div>
      </div>
    </motion.div>
  );

  return (
    <div className="min-h-screen bg-gradient-to-br from-blue-800 to-violet-900 text-white">
      <Navbar />
      <div className="pt-20">
        <div className="max-w-7xl mx-auto py-8 px-4 sm:px-6 lg:px-8">
          {loading ? (
            <div className="space-y-6">
              <div className="flex items-center justify-center py-8">
                <Loader className="animate-spin w-6 h-6 text-blue-400 mr-3" />
                <span className="text-blue-400 font-medium">Loading transactions...</span>
              </div>
              <LoadingSkeleton />
            </div>
          ) : error ? (
            <ErrorState />
          ) : transactions.length === 0 ? (
            <EmptyState />
          ) : (
            <div className="space-y-6">
              {/* Stats Cards */}
              <div className="grid grid-cols-1 md:grid-cols-3 gap-6">
                <motion.div 
                  initial={{ opacity: 0, y: 20 }}
                  animate={{ opacity: 1, y: 0 }}
                  className="bg-gray-800 bg-opacity-50 backdrop-filter backdrop-blur-xl rounded-2xl shadow p-6 flex items-center border border-gray-600"
                >
                  <div className="p-2 bg-blue-500 rounded-lg">
                    <CreditCard className="w-6 h-6 text-white" />
                  </div>
                  <div className="ml-4">
                    <p className="text-sm font-medium text-gray-300">Total Transactions</p>
                    <p className="text-2xl font-bold text-white">{transactions.length}</p>
                  </div>
                </motion.div>
                <motion.div 
                  initial={{ opacity: 0, y: 20 }}
                  animate={{ opacity: 1, y: 0 }}
                  transition={{ delay: 0.1 }}
                  className="bg-gray-800 bg-opacity-50 backdrop-filter backdrop-blur-xl rounded-2xl shadow p-6 flex items-center border border-gray-600"
                >
                  <div className="p-2 bg-green-500 rounded-lg">
                    <CheckCircle className="w-6 h-6 text-white" />
                  </div>
                  <div className="ml-4">
                    <p className="text-sm font-medium text-gray-300">Successful</p>
                    <p className="text-2xl font-bold text-white">{transactions.filter((t) => t.status === "Success").length}</p>
                  </div>
                </motion.div>
                <motion.div 
                  initial={{ opacity: 0, y: 20 }}
                  animate={{ opacity: 1, y: 0 }}
                  transition={{ delay: 0.2 }}
                  className="bg-gray-800 bg-opacity-50 backdrop-filter backdrop-blur-xl rounded-2xl shadow p-6 flex items-center border border-gray-600"
                >
                  <div className="p-2 bg-purple-500 rounded-lg">
                    <DollarSign className="w-6 h-6 text-white" />
                  </div>
                  <div className="ml-4">
                    <p className="text-sm font-medium text-gray-300">Total Amount</p>
                    <p className="text-2xl font-bold text-white">₹{transactions.reduce((sum, t) => sum + t.amount, 0).toLocaleString()}</p>
                  </div>
                </motion.div>
              </div>

<<<<<<< HEAD
              {/* Mobile Cards */}
              <div className="md:hidden space-y-4">
                {transactions.map((txn) => (
                  <TransactionCard key={txn._id} txn={txn} />
                ))}
              </div>

              {/* Desktop Table */}
=======
      <div className="max-w-7xl mx-auto py-8 px-4 sm:px-6 lg:px-8">
        {loading ? (
          <div className="space-y-6">
            <div className="flex items-center justify-center py-8">
              <Loader className="animate-spin w-6 h-6 text-blue-400 mr-3" />
              <span className="text-blue-400 font-medium">Loading transactions...</span>
            </div>
            <LoadingSkeleton />
          </div>
        ) : error ? (
          <ErrorState />
        ) : transactions.length === 0 ? (
          <EmptyState />
        ) : (
          <div className="space-y-6">
            {/* Stats Cards */}
            <div className="grid grid-cols-1 md:grid-cols-3 gap-6">
              <motion.div 
                initial={{ opacity: 0, y: 20 }}
                animate={{ opacity: 1, y: 0 }}
                className="bg-gray-800 bg-opacity-50 backdrop-filter backdrop-blur-xl rounded-2xl shadow p-6 flex items-center border border-gray-600"
              >
                <div className="p-2 bg-blue-500 rounded-lg">
                  <CreditCard className="w-6 h-6 text-white" />
                </div>
                <div className="ml-4">
                  <p className="text-sm font-medium text-gray-300">Total Transactions</p>
                  <p className="text-2xl font-bold text-white">{transactions.length}</p>
                </div>
              </motion.div>
              <motion.div 
                initial={{ opacity: 0, y: 20 }}
                animate={{ opacity: 1, y: 0 }}
                transition={{ delay: 0.1 }}
                className="bg-gray-800 bg-opacity-50 backdrop-filter backdrop-blur-xl rounded-2xl shadow p-6 flex items-center border border-gray-600"
              >
                <div className="p-2 bg-green-500 rounded-lg">
                  <CheckCircle className="w-6 h-6 text-white" />
                </div>
                <div className="ml-4">
                  <p className="text-sm font-medium text-gray-300">Successful</p>
                  <p className="text-2xl font-bold text-white">{transactions.filter((t) => t.status.includes("Success")).length}</p>
                </div>
              </motion.div>
>>>>>>> 03dd6220
              <motion.div 
                initial={{ opacity: 0, y: 20 }}
                animate={{ opacity: 1, y: 0 }}
                transition={{ delay: 0.3 }}
                className="hidden md:block bg-gray-800 bg-opacity-50 backdrop-filter backdrop-blur-xl rounded-2xl shadow overflow-x-auto border border-gray-600"
              >
                <div className="p-6 border-b border-gray-600 flex items-center gap-2">
                  <Calendar className="w-5 h-5" />
                  <span className="font-semibold text-lg">Recent Transactions</span>
                </div>
                <table className="min-w-full divide-y divide-gray-600">
                  <thead className="bg-gray-700 bg-opacity-50">
                    <tr>
                      <th className="px-6 py-3 text-left text-xs font-semibold text-gray-300 uppercase tracking-wider">Date</th>
                      <th className="px-6 py-3 text-left text-xs font-semibold text-gray-300 uppercase tracking-wider">Recipient</th>
                      <th className="px-6 py-3 text-left text-xs font-semibold text-gray-300 uppercase tracking-wider">Account Number</th>
                      <th className="px-6 py-3 text-left text-xs font-semibold text-gray-300 uppercase tracking-wider">IFSC Code</th>
                      <th className="px-6 py-3 text-left text-xs font-semibold text-gray-300 uppercase tracking-wider">Purpose</th>
                      <th className="px-6 py-3 text-right text-xs font-semibold text-gray-300 uppercase tracking-wider">Amount</th>
                      <th className="px-6 py-3 text-left text-xs font-semibold text-gray-300 uppercase tracking-wider">Status</th>
                    </tr>
                  </thead>
                  <tbody className="bg-transparent divide-y divide-gray-600">
                    {transactions.map((txn) => (
                      <tr key={txn._id} className="hover:bg-gray-700 hover:bg-opacity-30 transition-colors">
                        <td className="px-6 py-4 whitespace-nowrap text-sm text-gray-300">{formatDate(txn.date)}</td>
                        <td className="px-6 py-4 whitespace-nowrap text-sm text-gray-300">
                          <div className="flex items-center space-x-2">
                            <div className="w-8 h-8 bg-gradient-to-br from-blue-500 to-purple-600 rounded-full flex items-center justify-center">
                              <User className="w-4 h-4 text-white" />
                            </div>
                            <span>{txn.recipient}</span>
                          </div>
                        </td>
                        <td className="px-6 py-4 whitespace-nowrap font-mono text-sm text-gray-300">{txn.accountNumber}</td>
                        <td className="px-6 py-4 whitespace-nowrap font-mono text-sm text-gray-300">{txn.ifsc}</td>
                        <td className="px-6 py-4 whitespace-nowrap text-sm text-gray-300">{txn.purpose}</td>
                        <td className="px-6 py-4 whitespace-nowrap text-right font-semibold text-green-400">₹{txn.amount.toLocaleString()}</td>
                        <td className="px-6 py-4 whitespace-nowrap text-sm">
                          <span className={`inline-flex items-center px-2 py-1 rounded-full text-xs font-medium ${txn.status === "Success" ? "bg-green-900 bg-opacity-50 text-green-400 border border-green-600" : "bg-red-900 bg-opacity-50 text-red-400 border border-red-600"}`}>
                            {txn.status === "Success" ? <CheckCircle className="w-3 h-3 mr-1" /> : <XCircle className="w-3 h-3 mr-1" />} {txn.status}
                          </span>
                        </td>
                      </tr>
                    ))}
                  </tbody>
                </table>
              </motion.div>
            </div>
<<<<<<< HEAD
          )}
        </div>
=======

            {/* Mobile Cards */}
            <div className="md:hidden space-y-4">
              {transactions.map((txn) => (
                <TransactionCard key={txn._id} txn={txn} />
              ))}
            </div>

            {/* Desktop Table */}
            <motion.div 
              initial={{ opacity: 0, y: 20 }}
              animate={{ opacity: 1, y: 0 }}
              transition={{ delay: 0.3 }}
              className="hidden md:block bg-gray-800 bg-opacity-50 backdrop-filter backdrop-blur-xl rounded-2xl shadow overflow-x-auto border border-gray-600"
            >
              <div className="p-6 border-b border-gray-600 flex items-center gap-2">
                <Calendar className="w-5 h-5" />
                <span className="font-semibold text-lg">Recent Transactions</span>
              </div>
              <table className="min-w-full divide-y divide-gray-600">
                <thead className="bg-gray-700 bg-opacity-50">
                  <tr>
                    <th className="px-6 py-3 text-left text-xs font-semibold text-gray-300 uppercase tracking-wider">Date</th>
                    <th className="px-6 py-3 text-left text-xs font-semibold text-gray-300 uppercase tracking-wider">Recipient</th>
                    <th className="px-6 py-3 text-left text-xs font-semibold text-gray-300 uppercase tracking-wider">Account Number</th>
                    <th className="px-6 py-3 text-left text-xs font-semibold text-gray-300 uppercase tracking-wider">IFSC Code</th>
                    <th className="px-6 py-3 text-left text-xs font-semibold text-gray-300 uppercase tracking-wider">Purpose</th>
                    <th className="px-6 py-3 text-right text-xs font-semibold text-gray-300 uppercase tracking-wider">Amount</th>
                    <th className="px-6 py-3 text-left text-xs font-semibold text-gray-300 uppercase tracking-wider">Status</th>
                  </tr>
                </thead>
                <tbody className="bg-transparent divide-y divide-gray-600">
                  {transactions.map((txn) => (
                    <tr key={txn._id} className="hover:bg-gray-700 hover:bg-opacity-30 transition-colors">
                      <td className="px-6 py-4 whitespace-nowrap text-sm text-gray-300">{formatDate(txn.date)}</td>
                      <td className="px-6 py-4 whitespace-nowrap text-sm text-gray-300">
                        <div className="flex items-center space-x-2">
                          <div className="w-8 h-8 bg-gradient-to-br from-blue-500 to-purple-600 rounded-full flex items-center justify-center">
                            <User className="w-4 h-4 text-white" />
                          </div>
                          <span>{txn.recipient}</span>
                        </div>
                      </td>
                      <td className="px-6 py-4 whitespace-nowrap font-mono text-sm text-gray-300">{txn.accountNumber}</td>
                      <td className="px-6 py-4 whitespace-nowrap font-mono text-sm text-gray-300">{txn.ifsc}</td>
                      <td className="px-6 py-4 whitespace-nowrap text-sm text-gray-300">{txn.purpose}</td>
                      <td className="px-6 py-4 whitespace-nowrap text-right font-semibold text-green-400">₹{txn.amount.toLocaleString()}</td>
                      <td className="px-6 py-4 whitespace-nowrap text-sm">
                        <span className={`inline-flex items-center px-2 py-1 rounded-full text-xs font-medium ${
                          txn.status.includes("Success (No Blockchain)") 
                            ? "bg-yellow-900 bg-opacity-50 text-yellow-400 border border-yellow-600" 
                            : txn.status.includes("Success") 
                              ? "bg-green-900 bg-opacity-50 text-green-400 border border-green-600" 
                              : "bg-red-900 bg-opacity-50 text-red-400 border border-red-600"
                        }`}>
                          {txn.status.includes("Success") ? <CheckCircle className="w-3 h-3 mr-1" /> : <XCircle className="w-3 h-3 mr-1" />} {txn.status}
                        </span>
                      </td>
                    </tr>
                  ))}
                </tbody>
              </table>
            </motion.div>
          </div>
        )}
>>>>>>> 03dd6220
      </div>
    </div>
  );
}<|MERGE_RESOLUTION|>--- conflicted
+++ resolved
@@ -5,7 +5,6 @@
 import { motion } from "framer-motion";
 import { formatDate } from "../utils/date";
 import { toast } from "react-hot-toast";
-import { Navbar } from "../components";
 
 const API_URL = import.meta.env.MODE === "development" ? "http://localhost:5000/api/transactions" : "/api/transactions";
 
@@ -33,6 +32,16 @@
     fetchTransactions();
   }, []);
 
+  const handleLogout = () => {
+    try {
+      logout();
+      toast.success("Logged out successfully!");
+    } catch (error) {
+      console.error("Logout failed:", error);
+      toast.error("Logout failed. Please try again.");
+    }
+  };
+
   const LoadingSkeleton = () => (
     <div className="bg-gray-800 bg-opacity-50 backdrop-filter backdrop-blur-xl rounded-2xl shadow p-6 space-y-4">
       {[...Array(5)].map((_, i) => (
@@ -125,78 +134,28 @@
 
   return (
     <div className="min-h-screen bg-gradient-to-br from-blue-800 to-violet-900 text-white">
-      <Navbar />
-      <div className="pt-20">
-        <div className="max-w-7xl mx-auto py-8 px-4 sm:px-6 lg:px-8">
-          {loading ? (
-            <div className="space-y-6">
-              <div className="flex items-center justify-center py-8">
-                <Loader className="animate-spin w-6 h-6 text-blue-400 mr-3" />
-                <span className="text-blue-400 font-medium">Loading transactions...</span>
-              </div>
-              <LoadingSkeleton />
-            </div>
-          ) : error ? (
-            <ErrorState />
-          ) : transactions.length === 0 ? (
-            <EmptyState />
-          ) : (
-            <div className="space-y-6">
-              {/* Stats Cards */}
-              <div className="grid grid-cols-1 md:grid-cols-3 gap-6">
-                <motion.div 
-                  initial={{ opacity: 0, y: 20 }}
-                  animate={{ opacity: 1, y: 0 }}
-                  className="bg-gray-800 bg-opacity-50 backdrop-filter backdrop-blur-xl rounded-2xl shadow p-6 flex items-center border border-gray-600"
-                >
-                  <div className="p-2 bg-blue-500 rounded-lg">
-                    <CreditCard className="w-6 h-6 text-white" />
-                  </div>
-                  <div className="ml-4">
-                    <p className="text-sm font-medium text-gray-300">Total Transactions</p>
-                    <p className="text-2xl font-bold text-white">{transactions.length}</p>
-                  </div>
-                </motion.div>
-                <motion.div 
-                  initial={{ opacity: 0, y: 20 }}
-                  animate={{ opacity: 1, y: 0 }}
-                  transition={{ delay: 0.1 }}
-                  className="bg-gray-800 bg-opacity-50 backdrop-filter backdrop-blur-xl rounded-2xl shadow p-6 flex items-center border border-gray-600"
-                >
-                  <div className="p-2 bg-green-500 rounded-lg">
-                    <CheckCircle className="w-6 h-6 text-white" />
-                  </div>
-                  <div className="ml-4">
-                    <p className="text-sm font-medium text-gray-300">Successful</p>
-                    <p className="text-2xl font-bold text-white">{transactions.filter((t) => t.status === "Success").length}</p>
-                  </div>
-                </motion.div>
-                <motion.div 
-                  initial={{ opacity: 0, y: 20 }}
-                  animate={{ opacity: 1, y: 0 }}
-                  transition={{ delay: 0.2 }}
-                  className="bg-gray-800 bg-opacity-50 backdrop-filter backdrop-blur-xl rounded-2xl shadow p-6 flex items-center border border-gray-600"
-                >
-                  <div className="p-2 bg-purple-500 rounded-lg">
-                    <DollarSign className="w-6 h-6 text-white" />
-                  </div>
-                  <div className="ml-4">
-                    <p className="text-sm font-medium text-gray-300">Total Amount</p>
-                    <p className="text-2xl font-bold text-white">₹{transactions.reduce((sum, t) => sum + t.amount, 0).toLocaleString()}</p>
-                  </div>
-                </motion.div>
-              </div>
-
-<<<<<<< HEAD
-              {/* Mobile Cards */}
-              <div className="md:hidden space-y-4">
-                {transactions.map((txn) => (
-                  <TransactionCard key={txn._id} txn={txn} />
-                ))}
-              </div>
-
-              {/* Desktop Table */}
-=======
+      {/* Header */}
+      <div className="sticky top-0 z-50 bg-gray-800 bg-opacity-50 backdrop-blur-md border-b border-gray-600">
+        <div className="max-w-7xl mx-auto px-4 sm:px-6 lg:px-8">
+          <div className="flex justify-between items-center h-16">
+            <div>
+              <h1 className="text-2xl font-bold bg-gradient-to-r from-blue-400 to-violet-500 text-transparent bg-clip-text">
+                Transaction History
+              </h1>
+            </div>
+            <motion.div whileHover={{ scale: 1.05 }} whileTap={{ scale: 0.95 }}>
+              <button
+                onClick={handleLogout}
+                className="flex items-center gap-2 px-4 py-2 rounded border border-gray-600 bg-gray-800 bg-opacity-50 backdrop-filter backdrop-blur-xl hover:bg-gray-700 hover:border-gray-500 hover:text-red-400 font-semibold text-white transition"
+              >
+                <LogOut className="w-4 h-4" />
+                <span className="hidden sm:inline">Logout</span>
+              </button>
+            </motion.div>
+          </div>
+        </div>
+      </div>
+
       <div className="max-w-7xl mx-auto py-8 px-4 sm:px-6 lg:px-8">
         {loading ? (
           <div className="space-y-6">
@@ -241,60 +200,21 @@
                   <p className="text-2xl font-bold text-white">{transactions.filter((t) => t.status.includes("Success")).length}</p>
                 </div>
               </motion.div>
->>>>>>> 03dd6220
               <motion.div 
                 initial={{ opacity: 0, y: 20 }}
                 animate={{ opacity: 1, y: 0 }}
-                transition={{ delay: 0.3 }}
-                className="hidden md:block bg-gray-800 bg-opacity-50 backdrop-filter backdrop-blur-xl rounded-2xl shadow overflow-x-auto border border-gray-600"
-              >
-                <div className="p-6 border-b border-gray-600 flex items-center gap-2">
-                  <Calendar className="w-5 h-5" />
-                  <span className="font-semibold text-lg">Recent Transactions</span>
-                </div>
-                <table className="min-w-full divide-y divide-gray-600">
-                  <thead className="bg-gray-700 bg-opacity-50">
-                    <tr>
-                      <th className="px-6 py-3 text-left text-xs font-semibold text-gray-300 uppercase tracking-wider">Date</th>
-                      <th className="px-6 py-3 text-left text-xs font-semibold text-gray-300 uppercase tracking-wider">Recipient</th>
-                      <th className="px-6 py-3 text-left text-xs font-semibold text-gray-300 uppercase tracking-wider">Account Number</th>
-                      <th className="px-6 py-3 text-left text-xs font-semibold text-gray-300 uppercase tracking-wider">IFSC Code</th>
-                      <th className="px-6 py-3 text-left text-xs font-semibold text-gray-300 uppercase tracking-wider">Purpose</th>
-                      <th className="px-6 py-3 text-right text-xs font-semibold text-gray-300 uppercase tracking-wider">Amount</th>
-                      <th className="px-6 py-3 text-left text-xs font-semibold text-gray-300 uppercase tracking-wider">Status</th>
-                    </tr>
-                  </thead>
-                  <tbody className="bg-transparent divide-y divide-gray-600">
-                    {transactions.map((txn) => (
-                      <tr key={txn._id} className="hover:bg-gray-700 hover:bg-opacity-30 transition-colors">
-                        <td className="px-6 py-4 whitespace-nowrap text-sm text-gray-300">{formatDate(txn.date)}</td>
-                        <td className="px-6 py-4 whitespace-nowrap text-sm text-gray-300">
-                          <div className="flex items-center space-x-2">
-                            <div className="w-8 h-8 bg-gradient-to-br from-blue-500 to-purple-600 rounded-full flex items-center justify-center">
-                              <User className="w-4 h-4 text-white" />
-                            </div>
-                            <span>{txn.recipient}</span>
-                          </div>
-                        </td>
-                        <td className="px-6 py-4 whitespace-nowrap font-mono text-sm text-gray-300">{txn.accountNumber}</td>
-                        <td className="px-6 py-4 whitespace-nowrap font-mono text-sm text-gray-300">{txn.ifsc}</td>
-                        <td className="px-6 py-4 whitespace-nowrap text-sm text-gray-300">{txn.purpose}</td>
-                        <td className="px-6 py-4 whitespace-nowrap text-right font-semibold text-green-400">₹{txn.amount.toLocaleString()}</td>
-                        <td className="px-6 py-4 whitespace-nowrap text-sm">
-                          <span className={`inline-flex items-center px-2 py-1 rounded-full text-xs font-medium ${txn.status === "Success" ? "bg-green-900 bg-opacity-50 text-green-400 border border-green-600" : "bg-red-900 bg-opacity-50 text-red-400 border border-red-600"}`}>
-                            {txn.status === "Success" ? <CheckCircle className="w-3 h-3 mr-1" /> : <XCircle className="w-3 h-3 mr-1" />} {txn.status}
-                          </span>
-                        </td>
-                      </tr>
-                    ))}
-                  </tbody>
-                </table>
+                transition={{ delay: 0.2 }}
+                className="bg-gray-800 bg-opacity-50 backdrop-filter backdrop-blur-xl rounded-2xl shadow p-6 flex items-center border border-gray-600"
+              >
+                <div className="p-2 bg-purple-500 rounded-lg">
+                  <DollarSign className="w-6 h-6 text-white" />
+                </div>
+                <div className="ml-4">
+                  <p className="text-sm font-medium text-gray-300">Total Amount</p>
+                  <p className="text-2xl font-bold text-white">₹{transactions.reduce((sum, t) => sum + t.amount, 0).toLocaleString()}</p>
+                </div>
               </motion.div>
             </div>
-<<<<<<< HEAD
-          )}
-        </div>
-=======
 
             {/* Mobile Cards */}
             <div className="md:hidden space-y-4">
@@ -360,7 +280,6 @@
             </motion.div>
           </div>
         )}
->>>>>>> 03dd6220
       </div>
     </div>
   );
