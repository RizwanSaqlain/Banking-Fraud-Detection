--- conflicted
+++ resolved
@@ -1,9 +1,6 @@
-<<<<<<< HEAD
-import User from "../models/user.model.js";
-=======
+
 import { User } from "../models/user.model.js";
 import { getLocationName } from "./getLocationName.js";
->>>>>>> 92220a4f
 
 export const updateContextProfile = async (user, context, riskScore) => {
   const updates = {};
