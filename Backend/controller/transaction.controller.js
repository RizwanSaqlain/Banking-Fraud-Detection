import Transaction from '../models/transaction.model.js';
import { contract, web3 } from '../blockchain.js';

// Get all transactions
export const getUserTransactions = async (req, res) => {
  try {
    const transactions = await Transaction.find({ userId: req.userId }).sort({ date: -1 });
    res.status(200).json(transactions);
  } catch (err) {
    console.error('Error fetching transactions:', err);
    res.status(500).json({ error: 'Server Error' });
  }
};

// Create transaction with blockchain (fallback to MongoDB if contract misconfigured)
export const createTransaction = async (req, res) => {
  try {
<<<<<<< HEAD
    const { amount, recipient, accountNumber, ifsc, purpose, note } = req.body;

    // Validate required fields
    if (!amount || !recipient || !accountNumber || !ifsc || !purpose) {
      return res.status(400).json({ error: 'All required fields are missing' });
    }
=======
    const { amount, recipient, purpose, accountNumber, ifsc, note } = req.body;

    // Check if contract is properly configured
    if (!contract?.methods?.createTransaction || typeof contract.methods.createTransaction !== 'function') {
      // Fallback: Just save to MongoDB
      const newTransaction = new Transaction({
        userId: req.userId,
        amount,
        recipient,
        accountNumber,
        ifsc,
        purpose,
        note,
        date: new Date(),
        status: "Success (No Blockchain)",
        chainStatus: "NotConfigured",
      });
      await newTransaction.save();
      return res.status(201).json(newTransaction);
    }

    // Blockchain logic
    const accounts = await web3.eth.getAccounts();
    const senderAddress = accounts[0];

    const tx = await contract.methods
      .createTransaction(recipient, amount)
      .send({ from: senderAddress, gas: 300000 });

    const txHash = tx.events.TransactionCreated.returnValues.txHash;

    const validate = await contract.methods
      .validateTransaction(txHash)
      .send({ from: senderAddress, gas: 100000 });
>>>>>>> 39368e13

    const newTransaction = new Transaction({
      userId: req.user.id,
      amount,
      recipient,
      accountNumber,
      ifsc,
      purpose,
      note,
      date: new Date(),
      status: "Success",
      txHash,
      validated: true,
      chainStatus: "Pending",
      blockchainLog: validate,
    });

    await newTransaction.save();
    res.status(201).json(newTransaction);
  } catch (err) {
<<<<<<< HEAD
    console.error('Error creating transaction:', err);
    res.status(500).json({ error: 'Transaction Failed' });
=======
    console.error(err);
    res.status(500).json({ error: "Transaction Error: " + err.message });
>>>>>>> 39368e13
  }
};<|MERGE_RESOLUTION|>--- conflicted
+++ resolved
@@ -15,16 +15,12 @@
 // Create transaction with blockchain (fallback to MongoDB if contract misconfigured)
 export const createTransaction = async (req, res) => {
   try {
-<<<<<<< HEAD
     const { amount, recipient, accountNumber, ifsc, purpose, note } = req.body;
 
     // Validate required fields
     if (!amount || !recipient || !accountNumber || !ifsc || !purpose) {
       return res.status(400).json({ error: 'All required fields are missing' });
     }
-=======
-    const { amount, recipient, purpose, accountNumber, ifsc, note } = req.body;
-
     // Check if contract is properly configured
     if (!contract?.methods?.createTransaction || typeof contract.methods.createTransaction !== 'function') {
       // Fallback: Just save to MongoDB
@@ -57,7 +53,6 @@
     const validate = await contract.methods
       .validateTransaction(txHash)
       .send({ from: senderAddress, gas: 100000 });
->>>>>>> 39368e13
 
     const newTransaction = new Transaction({
       userId: req.user.id,
@@ -78,12 +73,8 @@
     await newTransaction.save();
     res.status(201).json(newTransaction);
   } catch (err) {
-<<<<<<< HEAD
-    console.error('Error creating transaction:', err);
-    res.status(500).json({ error: 'Transaction Failed' });
-=======
+
     console.error(err);
     res.status(500).json({ error: "Transaction Error: " + err.message });
->>>>>>> 39368e13
-  }
+}
 };